/*
 * Vulkan Example - Using Multi sampling with VK_KHR_dynamic_rendering
 *
 * Copyright (C) 2025 by Sascha Willems - www.saschawillems.de
 *
 * This code is licensed under the MIT license (MIT) (http://opensource.org/licenses/MIT)
 */

#include "vulkanexamplebase.h"
#include "VulkanglTFModel.h"

class VulkanExample : public VulkanExampleBase
{
public:
	PFN_vkCmdBeginRenderingKHR vkCmdBeginRenderingKHR{ VK_NULL_HANDLE };
	PFN_vkCmdEndRenderingKHR vkCmdEndRenderingKHR{ VK_NULL_HANDLE };

	VkPhysicalDeviceDynamicRenderingFeaturesKHR enabledDynamicRenderingFeaturesKHR{};

	vkglTF::Model model;

	const VkSampleCountFlagBits multiSampleCount = VK_SAMPLE_COUNT_4_BIT;

	struct UniformData {
		glm::mat4 projection;
		glm::mat4 modelView;
		glm::vec4 viewPos;
	} uniformData;
	std::vector<vks::Buffer> uniformBuffers;

	VkPipeline pipeline{ VK_NULL_HANDLE };
	VkPipelineLayout pipelineLayout{ VK_NULL_HANDLE };
	VkDescriptorSetLayout descriptorSetLayout{ VK_NULL_HANDLE };
	std::vector<VkDescriptorSet> descriptorSets;

	// Intermediate images used for multi sampling
	struct Image {
		VkImage image{ VK_NULL_HANDLE };
		VkImageView view{ VK_NULL_HANDLE };
		VkDeviceMemory memory{ VK_NULL_HANDLE };
	};
	Image renderImage;

	VulkanExample() : VulkanExampleBase()
	{
		useNewSync = true;
		title = "Multi sampling with dynamic rendering";
		camera.type = Camera::CameraType::lookat;
		camera.setPosition(glm::vec3(0.0f, 0.0f, -10.0f));
		camera.setRotation(glm::vec3(-7.5f, 72.0f, 0.0f));
		camera.setPerspective(60.0f, (float)width / (float)height, 0.1f, 256.0f);
		settings.overlay = false;

		enabledInstanceExtensions.push_back(VK_KHR_GET_PHYSICAL_DEVICE_PROPERTIES_2_EXTENSION_NAME);

		// The sample uses the extension (instead of Vulkan 1.2, where dynamic rendering is core)
		enabledDeviceExtensions.push_back(VK_KHR_DYNAMIC_RENDERING_EXTENSION_NAME);
		enabledDeviceExtensions.push_back(VK_KHR_MAINTENANCE2_EXTENSION_NAME);
		enabledDeviceExtensions.push_back(VK_KHR_MULTIVIEW_EXTENSION_NAME);
		enabledDeviceExtensions.push_back(VK_KHR_CREATE_RENDERPASS_2_EXTENSION_NAME);
		enabledDeviceExtensions.push_back(VK_KHR_DEPTH_STENCIL_RESOLVE_EXTENSION_NAME);

		// in addition to the extension, the feature needs to be explicitly enabled too by chaining the extension structure into device creation
		enabledDynamicRenderingFeaturesKHR.sType = VK_STRUCTURE_TYPE_PHYSICAL_DEVICE_DYNAMIC_RENDERING_FEATURES_KHR;
		enabledDynamicRenderingFeaturesKHR.dynamicRendering = VK_TRUE;

		deviceCreatepNextChain = &enabledDynamicRenderingFeaturesKHR;

		uniformBuffers.resize(maxConcurrentFrames);
		descriptorSets.resize(maxConcurrentFrames);
	}

	~VulkanExample() override
	{
		if (device) {
			vkDestroyPipeline(device, pipeline, nullptr);
			vkDestroyPipelineLayout(device, pipelineLayout, nullptr);
			vkDestroyDescriptorSetLayout(device, descriptorSetLayout, nullptr);
			vkDestroyImage(device, renderImage.image, nullptr);
			vkDestroyImageView(device, renderImage.view, nullptr);
			vkFreeMemory(device, renderImage.memory, nullptr);
			for (auto& buffer : uniformBuffers) {
				buffer.destroy();
			}
		}
	}

	void setupRenderPass() override
	{
		// With VK_KHR_dynamic_rendering we no longer need a render pass, so we can skip the sample base render pass setup
		renderPass = VK_NULL_HANDLE;
	}

	void setupFrameBuffer() override
	{
		// With VK_KHR_dynamic_rendering we no longer need a frame buffer, so we can so skip the sample base framebuffer setup
		// For multi sampling we need intermediate images that are then resolved to the final presentation image 
		vkDestroyImage(device, renderImage.image, nullptr);
		vkDestroyImageView(device, renderImage.view, nullptr);
		vkFreeMemory(device, renderImage.memory, nullptr);
		VkImageCreateInfo renderImageCI = vks::initializers::imageCreateInfo();
		renderImageCI.imageType = VK_IMAGE_TYPE_2D;
		renderImageCI.format = swapChain.colorFormat;
		renderImageCI.extent = { width, height, 1 };
		renderImageCI.mipLevels = 1;
		renderImageCI.arrayLayers = 1;
		renderImageCI.samples = multiSampleCount;
		renderImageCI.tiling = VK_IMAGE_TILING_OPTIMAL;
		renderImageCI.usage = VK_IMAGE_USAGE_COLOR_ATTACHMENT_BIT | VK_IMAGE_USAGE_TRANSFER_SRC_BIT;
		renderImageCI.initialLayout = VK_IMAGE_LAYOUT_UNDEFINED;
		VK_CHECK_RESULT(vkCreateImage(device, &renderImageCI, nullptr, &renderImage.image));
		VkMemoryRequirements memReqs{};
		vkGetImageMemoryRequirements(device, renderImage.image, &memReqs);
		VkMemoryAllocateInfo memAllloc{};
		memAllloc.sType = VK_STRUCTURE_TYPE_MEMORY_ALLOCATE_INFO;
		memAllloc.allocationSize = memReqs.size;
		memAllloc.memoryTypeIndex = vulkanDevice->getMemoryType(memReqs.memoryTypeBits, VK_MEMORY_PROPERTY_DEVICE_LOCAL_BIT);
		VK_CHECK_RESULT(vkAllocateMemory(device, &memAllloc, nullptr, &renderImage.memory));
		VK_CHECK_RESULT(vkBindImageMemory(device, renderImage.image, renderImage.memory, 0));
		VkImageViewCreateInfo imageViewCI = vks::initializers::imageViewCreateInfo();
		imageViewCI.viewType = VK_IMAGE_VIEW_TYPE_2D;
		imageViewCI.image = renderImage.image;
		imageViewCI.format = swapChain.colorFormat;
		imageViewCI.subresourceRange = { VK_IMAGE_ASPECT_COLOR_BIT, 0, 1, 0, 1 };
		VK_CHECK_RESULT(vkCreateImageView(device, &imageViewCI, nullptr, &renderImage.view));
	}

	// We need to override the default depth/stencil setup to create a depth image that supports multi sampling
	void setupDepthStencil() override
	{
		VkImageCreateInfo imageCI{};
		imageCI.sType = VK_STRUCTURE_TYPE_IMAGE_CREATE_INFO;
		imageCI.imageType = VK_IMAGE_TYPE_2D;
		imageCI.format = depthFormat;
		imageCI.extent = { width, height, 1 };
		imageCI.mipLevels = 1;
		imageCI.arrayLayers = 1;
		imageCI.samples = multiSampleCount;
		imageCI.tiling = VK_IMAGE_TILING_OPTIMAL;
		imageCI.usage = VK_IMAGE_USAGE_DEPTH_STENCIL_ATTACHMENT_BIT;
		VK_CHECK_RESULT(vkCreateImage(device, &imageCI, nullptr, &depthStencil.image));
		VkMemoryRequirements memReqs{};
		vkGetImageMemoryRequirements(device, depthStencil.image, &memReqs);
		VkMemoryAllocateInfo memAllloc{};
		memAllloc.sType = VK_STRUCTURE_TYPE_MEMORY_ALLOCATE_INFO;
		memAllloc.allocationSize = memReqs.size;
		memAllloc.memoryTypeIndex = vulkanDevice->getMemoryType(memReqs.memoryTypeBits, VK_MEMORY_PROPERTY_DEVICE_LOCAL_BIT);
		VK_CHECK_RESULT(vkAllocateMemory(device, &memAllloc, nullptr, &depthStencil.memory));
		VK_CHECK_RESULT(vkBindImageMemory(device, depthStencil.image, depthStencil.memory, 0));
		VkImageViewCreateInfo depthImageViewCI{};
		depthImageViewCI.sType = VK_STRUCTURE_TYPE_IMAGE_VIEW_CREATE_INFO;
		depthImageViewCI.viewType = VK_IMAGE_VIEW_TYPE_2D;
		depthImageViewCI.image = depthStencil.image;
		depthImageViewCI.format = depthFormat;
		depthImageViewCI.subresourceRange.baseMipLevel = 0;
		depthImageViewCI.subresourceRange.levelCount = 1;
		depthImageViewCI.subresourceRange.baseArrayLayer = 0;
		depthImageViewCI.subresourceRange.layerCount = 1;
		depthImageViewCI.subresourceRange.aspectMask = VK_IMAGE_ASPECT_DEPTH_BIT;
		// Stencil aspect should only be set on depth + stencil formats (VK_FORMAT_D16_UNORM_S8_UINT..VK_FORMAT_D32_SFLOAT_S8_UINT
		if (depthFormat >= VK_FORMAT_D16_UNORM_S8_UINT) {
			depthImageViewCI.subresourceRange.aspectMask |= VK_IMAGE_ASPECT_STENCIL_BIT;
		}
		VK_CHECK_RESULT(vkCreateImageView(device, &depthImageViewCI, nullptr, &depthStencil.view));
	}

	// Enable physical device features required for this example
	void getEnabledFeatures() override
	{
		// Enable anisotropic filtering if supported
		if (deviceFeatures.samplerAnisotropy) {
			enabledFeatures.samplerAnisotropy = VK_TRUE;
		};
	}

	void loadAssets()
	{
		const uint32_t glTFLoadingFlags = vkglTF::FileLoadingFlags::PreTransformVertices | vkglTF::FileLoadingFlags::PreMultiplyVertexColors | vkglTF::FileLoadingFlags::FlipY;
		model.loadFromFile(getAssetPath() + "models/voyager.gltf", vulkanDevice, queue, glTFLoadingFlags);
	}

<<<<<<< HEAD
=======
	void buildCommandBuffers() override
	{
		VkCommandBufferBeginInfo cmdBufInfo = vks::initializers::commandBufferBeginInfo();

		for (int32_t i = 0; i < drawCmdBuffers.size(); ++i)
		{
			VK_CHECK_RESULT(vkBeginCommandBuffer(drawCmdBuffers[i], &cmdBufInfo));

			// With dynamic rendering there are no subpass dependencies, so we need to take care of proper layout transitions by using barriers
			// This set of barriers prepares the color and depth images for output
			vks::tools::insertImageMemoryBarrier(
				drawCmdBuffers[i],
				renderImage.image,
				0,
				VK_ACCESS_COLOR_ATTACHMENT_READ_BIT | VK_ACCESS_COLOR_ATTACHMENT_WRITE_BIT,
				VK_IMAGE_LAYOUT_UNDEFINED,
				VK_IMAGE_LAYOUT_GENERAL,
				VK_PIPELINE_STAGE_TOP_OF_PIPE_BIT,
				VK_PIPELINE_STAGE_COLOR_ATTACHMENT_OUTPUT_BIT,
				VkImageSubresourceRange{ VK_IMAGE_ASPECT_COLOR_BIT, 0, 1, 0, 1 });
			vks::tools::insertImageMemoryBarrier(
				drawCmdBuffers[i],
				depthStencil.image,
				0,
				VK_ACCESS_DEPTH_STENCIL_ATTACHMENT_WRITE_BIT,
				VK_IMAGE_LAYOUT_UNDEFINED,
				VK_IMAGE_LAYOUT_DEPTH_STENCIL_ATTACHMENT_OPTIMAL,
				VK_PIPELINE_STAGE_EARLY_FRAGMENT_TESTS_BIT | VK_PIPELINE_STAGE_LATE_FRAGMENT_TESTS_BIT,
				VK_PIPELINE_STAGE_EARLY_FRAGMENT_TESTS_BIT | VK_PIPELINE_STAGE_LATE_FRAGMENT_TESTS_BIT,
				VkImageSubresourceRange{ VK_IMAGE_ASPECT_DEPTH_BIT | VK_IMAGE_ASPECT_STENCIL_BIT, 0, 1, 0, 1 });

			// New structures are used to define the attachments used in dynamic rendering
			VkRenderingAttachmentInfoKHR colorAttachment{};
			colorAttachment.sType = VK_STRUCTURE_TYPE_RENDERING_ATTACHMENT_INFO_KHR;
			colorAttachment.imageLayout = VK_IMAGE_LAYOUT_COLOR_ATTACHMENT_OPTIMAL;
			colorAttachment.loadOp = VK_ATTACHMENT_LOAD_OP_CLEAR;
			colorAttachment.storeOp = VK_ATTACHMENT_STORE_OP_STORE;
			colorAttachment.clearValue.color = { 0.0f,0.0f,0.0f,0.0f };
			// When multi sampling is used, we use intermediate images to render and resolve to the swap chain images
			colorAttachment.imageView = renderImage.view;
			colorAttachment.resolveMode = VK_RESOLVE_MODE_AVERAGE_BIT;
			colorAttachment.resolveImageView = swapChain.imageViews[i];
			colorAttachment.resolveImageLayout = VK_IMAGE_LAYOUT_GENERAL;

			// A single depth stencil attachment info can be used, but they can also be specified separately.
			// When both are specified separately, the only requirement is that the image view is identical.			
			VkRenderingAttachmentInfoKHR depthStencilAttachment{};
			depthStencilAttachment.sType = VK_STRUCTURE_TYPE_RENDERING_ATTACHMENT_INFO_KHR;
			depthStencilAttachment.imageView = depthStencil.view;
			depthStencilAttachment.imageLayout = VK_IMAGE_LAYOUT_DEPTH_STENCIL_ATTACHMENT_OPTIMAL;
			depthStencilAttachment.loadOp = VK_ATTACHMENT_LOAD_OP_CLEAR;
			depthStencilAttachment.storeOp = VK_ATTACHMENT_STORE_OP_STORE;
			depthStencilAttachment.clearValue.depthStencil = { 1.0f,  0 };

			VkRenderingInfoKHR renderingInfo{};
			renderingInfo.sType = VK_STRUCTURE_TYPE_RENDERING_INFO_KHR;
			renderingInfo.renderArea = { 0, 0, width, height };
			renderingInfo.layerCount = 1;
			renderingInfo.colorAttachmentCount = 1;
			renderingInfo.pColorAttachments = &colorAttachment;
			renderingInfo.pDepthAttachment = &depthStencilAttachment;
			renderingInfo.pStencilAttachment = &depthStencilAttachment;

			// Begin dynamic rendering
			vkCmdBeginRenderingKHR(drawCmdBuffers[i], &renderingInfo);

			VkViewport viewport = vks::initializers::viewport((float)width, (float)height, 0.0f, 1.0f);
			vkCmdSetViewport(drawCmdBuffers[i], 0, 1, &viewport);

			VkRect2D scissor = vks::initializers::rect2D(width, height, 0, 0);
			vkCmdSetScissor(drawCmdBuffers[i], 0, 1, &scissor);

			vkCmdBindDescriptorSets(drawCmdBuffers[i], VK_PIPELINE_BIND_POINT_GRAPHICS, pipelineLayout, 0, 1, &descriptorSet, 0, nullptr);
			vkCmdBindPipeline(drawCmdBuffers[i], VK_PIPELINE_BIND_POINT_GRAPHICS, pipeline);

			model.draw(drawCmdBuffers[i], vkglTF::RenderFlags::BindImages, pipelineLayout);
			
			drawUI(drawCmdBuffers[i]);

			// End dynamic rendering
			vkCmdEndRenderingKHR(drawCmdBuffers[i]);

			// This set of barriers prepares the color image for presentation, we don't need to care for the depth image
			vks::tools::insertImageMemoryBarrier(
				drawCmdBuffers[i],
				swapChain.images[i],
				VK_ACCESS_COLOR_ATTACHMENT_WRITE_BIT,
				0,
				VK_IMAGE_LAYOUT_GENERAL,
				VK_IMAGE_LAYOUT_PRESENT_SRC_KHR,
				VK_PIPELINE_STAGE_COLOR_ATTACHMENT_OUTPUT_BIT,
				VK_PIPELINE_STAGE_BOTTOM_OF_PIPE_BIT,
				VkImageSubresourceRange{ VK_IMAGE_ASPECT_COLOR_BIT, 0, 1, 0, 1 });

			VK_CHECK_RESULT(vkEndCommandBuffer(drawCmdBuffers[i]));
		}
	}

>>>>>>> 32206910
	void setupDescriptors()
	{	
		// Pool
		std::vector<VkDescriptorPoolSize> poolSizes = {
			vks::initializers::descriptorPoolSize(VK_DESCRIPTOR_TYPE_UNIFORM_BUFFER, maxConcurrentFrames),
		};
		VkDescriptorPoolCreateInfo descriptorPoolInfo = vks::initializers::descriptorPoolCreateInfo(poolSizes, maxConcurrentFrames);
		VK_CHECK_RESULT(vkCreateDescriptorPool(device, &descriptorPoolInfo, nullptr, &descriptorPool));
		// Layout
		const std::vector<VkDescriptorSetLayoutBinding> setLayoutBindings = {
			// Binding 0 : Vertex shader uniform buffer
			vks::initializers::descriptorSetLayoutBinding(VK_DESCRIPTOR_TYPE_UNIFORM_BUFFER, VK_SHADER_STAGE_VERTEX_BIT, 0),
		};
		VkDescriptorSetLayoutCreateInfo descriptorLayout = vks::initializers::descriptorSetLayoutCreateInfo(setLayoutBindings);
		VK_CHECK_RESULT(vkCreateDescriptorSetLayout(device, &descriptorLayout, nullptr, &descriptorSetLayout));
		// Sets per frame, just like the buffers themselves
		VkDescriptorSetAllocateInfo allocInfo = vks::initializers::descriptorSetAllocateInfo(descriptorPool, &descriptorSetLayout, 1);
		for (auto i = 0; i < uniformBuffers.size(); i++) {
			VK_CHECK_RESULT(vkAllocateDescriptorSets(device, &allocInfo, &descriptorSets[i]));
			std::vector<VkWriteDescriptorSet> writeDescriptorSets = {
				vks::initializers::writeDescriptorSet(descriptorSets[i], VK_DESCRIPTOR_TYPE_UNIFORM_BUFFER, 0, &uniformBuffers[i].descriptor),
			};
			vkUpdateDescriptorSets(device, static_cast<uint32_t>(writeDescriptorSets.size()), writeDescriptorSets.data(), 0, nullptr);
		}
	}

	void preparePipelines()
	{
		// Layout
		// Uses set 0 for passing vertex shader ubo and set 1 for fragment shader images (taken from glTF model)
		const std::vector<VkDescriptorSetLayout> setLayouts = {
			descriptorSetLayout,
			vkglTF::descriptorSetLayoutImage,
		};
		VkPipelineLayoutCreateInfo pipelineLayoutCreateInfo = vks::initializers::pipelineLayoutCreateInfo(setLayouts.data(), 2);
		VK_CHECK_RESULT(vkCreatePipelineLayout(device, &pipelineLayoutCreateInfo, nullptr, &pipelineLayout));

		// Pipeline
		VkPipelineInputAssemblyStateCreateInfo inputAssemblyState = vks::initializers::pipelineInputAssemblyStateCreateInfo(VK_PRIMITIVE_TOPOLOGY_TRIANGLE_LIST, 0, VK_FALSE);
		VkPipelineRasterizationStateCreateInfo rasterizationState = vks::initializers::pipelineRasterizationStateCreateInfo(VK_POLYGON_MODE_FILL, VK_CULL_MODE_NONE, VK_FRONT_FACE_COUNTER_CLOCKWISE, 0);
		VkPipelineColorBlendAttachmentState blendAttachmentState = vks::initializers::pipelineColorBlendAttachmentState(0xf, VK_FALSE);
		VkPipelineColorBlendStateCreateInfo colorBlendState = vks::initializers::pipelineColorBlendStateCreateInfo(1, &blendAttachmentState);
		VkPipelineDepthStencilStateCreateInfo depthStencilState = vks::initializers::pipelineDepthStencilStateCreateInfo(VK_TRUE, VK_TRUE, VK_COMPARE_OP_LESS_OR_EQUAL);
		VkPipelineViewportStateCreateInfo viewportState = vks::initializers::pipelineViewportStateCreateInfo(1, 1, 0);
		VkPipelineMultisampleStateCreateInfo multisampleState = vks::initializers::pipelineMultisampleStateCreateInfo(multiSampleCount, 0);
		std::vector<VkDynamicState> dynamicStateEnables = { VK_DYNAMIC_STATE_VIEWPORT, VK_DYNAMIC_STATE_SCISSOR };
		VkPipelineDynamicStateCreateInfo dynamicState = vks::initializers::pipelineDynamicStateCreateInfo(dynamicStateEnables);
		std::array<VkPipelineShaderStageCreateInfo, 2> shaderStages{};

		// We no longer need to set a renderpass for the pipeline create info
		VkGraphicsPipelineCreateInfo pipelineCI = vks::initializers::pipelineCreateInfo();
		pipelineCI.layout = pipelineLayout;
		pipelineCI.pInputAssemblyState = &inputAssemblyState;
		pipelineCI.pRasterizationState = &rasterizationState;
		pipelineCI.pColorBlendState = &colorBlendState;
		pipelineCI.pMultisampleState = &multisampleState;
		pipelineCI.pViewportState = &viewportState;
		pipelineCI.pDepthStencilState = &depthStencilState;
		pipelineCI.pDynamicState = &dynamicState;
		pipelineCI.stageCount = static_cast<uint32_t>(shaderStages.size());
		pipelineCI.pStages = shaderStages.data();
		pipelineCI.pVertexInputState = vkglTF::Vertex::getPipelineVertexInputState({ vkglTF::VertexComponent::Position, vkglTF::VertexComponent::Normal, vkglTF::VertexComponent::UV });

		// New create info to define color, depth and stencil attachments at pipeline create time
		VkPipelineRenderingCreateInfoKHR pipelineRenderingCreateInfo{};
		pipelineRenderingCreateInfo.sType = VK_STRUCTURE_TYPE_PIPELINE_RENDERING_CREATE_INFO_KHR;
		pipelineRenderingCreateInfo.colorAttachmentCount = 1;
		pipelineRenderingCreateInfo.pColorAttachmentFormats = &swapChain.colorFormat;
		pipelineRenderingCreateInfo.depthAttachmentFormat = depthFormat;
		pipelineRenderingCreateInfo.stencilAttachmentFormat = depthFormat;
		// Chain into the pipeline creat einfo
		pipelineCI.pNext = &pipelineRenderingCreateInfo;

		shaderStages[0] = loadShader(getShadersPath() + "dynamicrendering/texture.vert.spv", VK_SHADER_STAGE_VERTEX_BIT);
		shaderStages[1] = loadShader(getShadersPath() + "dynamicrendering/texture.frag.spv", VK_SHADER_STAGE_FRAGMENT_BIT);
		VK_CHECK_RESULT(vkCreateGraphicsPipelines(device, pipelineCache, 1, &pipelineCI, nullptr, &pipeline));
	}

	// Prepare and initialize uniform buffer containing shader uniforms
	void prepareUniformBuffers()
	{
		for (auto& buffer : uniformBuffers) {
			VK_CHECK_RESULT(vulkanDevice->createBuffer(VK_BUFFER_USAGE_UNIFORM_BUFFER_BIT, VK_MEMORY_PROPERTY_HOST_VISIBLE_BIT | VK_MEMORY_PROPERTY_HOST_COHERENT_BIT, &buffer, sizeof(UniformData), &uniformData));
			VK_CHECK_RESULT(buffer.map());
		}
	}

	void updateUniformBuffers()
	{
		uniformData.projection = camera.matrices.perspective;
		uniformData.modelView = camera.matrices.view;
		uniformData.viewPos = camera.viewPos;
		memcpy(uniformBuffers[currentBuffer].mapped, &uniformData, sizeof(uniformData));
	}

	void prepare() override
	{
		VulkanExampleBase::prepare();

		// Since we use an extension, we need to expliclity load the function pointers for extension related Vulkan commands
		vkCmdBeginRenderingKHR = reinterpret_cast<PFN_vkCmdBeginRenderingKHR>(vkGetDeviceProcAddr(device, "vkCmdBeginRenderingKHR"));
		vkCmdEndRenderingKHR = reinterpret_cast<PFN_vkCmdEndRenderingKHR>(vkGetDeviceProcAddr(device, "vkCmdEndRenderingKHR"));

		loadAssets();
		prepareUniformBuffers();
		setupDescriptors();
		preparePipelines();
		buildCommandBuffers();
		prepared = true;
	}

	void buildCommandBuffer()
	{
		VkCommandBuffer cmdBuffer = drawCmdBuffers[currentBuffer];
		vkResetCommandBuffer(cmdBuffer, 0);

		VkCommandBufferBeginInfo cmdBufInfo = vks::initializers::commandBufferBeginInfo();
		VK_CHECK_RESULT(vkBeginCommandBuffer(cmdBuffer, &cmdBufInfo));

		// With dynamic rendering there are no subpass dependencies, so we need to take care of proper layout transitions by using barriers
		// This set of barriers prepares the color and depth images for output
		vks::tools::insertImageMemoryBarrier(
			cmdBuffer,
			renderImage.image,
			0,
			VK_ACCESS_COLOR_ATTACHMENT_READ_BIT | VK_ACCESS_COLOR_ATTACHMENT_WRITE_BIT,
			VK_IMAGE_LAYOUT_UNDEFINED,
			VK_IMAGE_LAYOUT_GENERAL,
			VK_PIPELINE_STAGE_TOP_OF_PIPE_BIT,
			VK_PIPELINE_STAGE_COLOR_ATTACHMENT_OUTPUT_BIT,
			VkImageSubresourceRange{ VK_IMAGE_ASPECT_COLOR_BIT, 0, 1, 0, 1 });
		vks::tools::insertImageMemoryBarrier(
			cmdBuffer,
			depthStencil.image,
			0,
			VK_ACCESS_DEPTH_STENCIL_ATTACHMENT_WRITE_BIT,
			VK_IMAGE_LAYOUT_UNDEFINED,
			VK_IMAGE_LAYOUT_DEPTH_STENCIL_ATTACHMENT_OPTIMAL,
			VK_PIPELINE_STAGE_EARLY_FRAGMENT_TESTS_BIT | VK_PIPELINE_STAGE_LATE_FRAGMENT_TESTS_BIT,
			VK_PIPELINE_STAGE_EARLY_FRAGMENT_TESTS_BIT | VK_PIPELINE_STAGE_LATE_FRAGMENT_TESTS_BIT,
			VkImageSubresourceRange{ VK_IMAGE_ASPECT_DEPTH_BIT | VK_IMAGE_ASPECT_STENCIL_BIT, 0, 1, 0, 1 });

		// New structures are used to define the attachments used in dynamic rendering
		VkRenderingAttachmentInfoKHR colorAttachment{};
		colorAttachment.sType = VK_STRUCTURE_TYPE_RENDERING_ATTACHMENT_INFO_KHR;
		colorAttachment.imageLayout = VK_IMAGE_LAYOUT_COLOR_ATTACHMENT_OPTIMAL;
		colorAttachment.loadOp = VK_ATTACHMENT_LOAD_OP_CLEAR;
		colorAttachment.storeOp = VK_ATTACHMENT_STORE_OP_STORE;
		colorAttachment.clearValue.color = { 0.0f,0.0f,0.0f,0.0f };
		// When multi sampling is used, we use intermediate images to render and resolve to the swap chain images
		colorAttachment.imageView = renderImage.view;
		colorAttachment.resolveMode = VK_RESOLVE_MODE_AVERAGE_BIT;
		colorAttachment.resolveImageView = swapChain.imageViews[currentImageIndex];
		colorAttachment.resolveImageLayout = VK_IMAGE_LAYOUT_GENERAL;

		// A single depth stencil attachment info can be used, but they can also be specified separately.
		// When both are specified separately, the only requirement is that the image view is identical.			
		VkRenderingAttachmentInfoKHR depthStencilAttachment{};
		depthStencilAttachment.sType = VK_STRUCTURE_TYPE_RENDERING_ATTACHMENT_INFO_KHR;
		depthStencilAttachment.imageView = depthStencil.view;
		depthStencilAttachment.imageLayout = VK_IMAGE_LAYOUT_DEPTH_STENCIL_ATTACHMENT_OPTIMAL;
		depthStencilAttachment.loadOp = VK_ATTACHMENT_LOAD_OP_CLEAR;
		depthStencilAttachment.storeOp = VK_ATTACHMENT_STORE_OP_STORE;
		depthStencilAttachment.clearValue.depthStencil = { 1.0f,  0 };

		VkRenderingInfoKHR renderingInfo{};
		renderingInfo.sType = VK_STRUCTURE_TYPE_RENDERING_INFO_KHR;
		renderingInfo.renderArea = { 0, 0, width, height };
		renderingInfo.layerCount = 1;
		renderingInfo.colorAttachmentCount = 1;
		renderingInfo.pColorAttachments = &colorAttachment;
		renderingInfo.pDepthAttachment = &depthStencilAttachment;
		renderingInfo.pStencilAttachment = &depthStencilAttachment;

		// Begin dynamic rendering
		vkCmdBeginRenderingKHR(cmdBuffer, &renderingInfo);

		VkViewport viewport = vks::initializers::viewport((float)width, (float)height, 0.0f, 1.0f);
		vkCmdSetViewport(cmdBuffer, 0, 1, &viewport);

		VkRect2D scissor = vks::initializers::rect2D(width, height, 0, 0);
		vkCmdSetScissor(cmdBuffer, 0, 1, &scissor);

		vkCmdBindDescriptorSets(cmdBuffer, VK_PIPELINE_BIND_POINT_GRAPHICS, pipelineLayout, 0, 1, &descriptorSets[currentBuffer], 0, nullptr);
		vkCmdBindPipeline(cmdBuffer, VK_PIPELINE_BIND_POINT_GRAPHICS, pipeline);

		model.draw(cmdBuffer, vkglTF::RenderFlags::BindImages, pipelineLayout);

		drawUI(cmdBuffer);

		// End dynamic rendering
		vkCmdEndRenderingKHR(cmdBuffer);

		// This set of barriers prepares the color image for presentation, we don't need to care for the depth image
		vks::tools::insertImageMemoryBarrier(
			cmdBuffer,
			swapChain.images[currentImageIndex],
			VK_ACCESS_COLOR_ATTACHMENT_WRITE_BIT,
			0,
			VK_IMAGE_LAYOUT_UNDEFINED,
			VK_IMAGE_LAYOUT_PRESENT_SRC_KHR,
			VK_PIPELINE_STAGE_COLOR_ATTACHMENT_OUTPUT_BIT,
			VK_PIPELINE_STAGE_BOTTOM_OF_PIPE_BIT,
			VkImageSubresourceRange{ VK_IMAGE_ASPECT_COLOR_BIT, 0, 1, 0, 1 });

		VK_CHECK_RESULT(vkEndCommandBuffer(cmdBuffer));
	}

	void render() override
	{
		if (!prepared)
			return;
		VulkanExampleBase::prepareFrame();
		updateUniformBuffers();
		buildCommandBuffer();
		VulkanExampleBase::submitFrame();
	}
};

VULKAN_EXAMPLE_MAIN()<|MERGE_RESOLUTION|>--- conflicted
+++ resolved
@@ -179,107 +179,6 @@
 		model.loadFromFile(getAssetPath() + "models/voyager.gltf", vulkanDevice, queue, glTFLoadingFlags);
 	}
 
-<<<<<<< HEAD
-=======
-	void buildCommandBuffers() override
-	{
-		VkCommandBufferBeginInfo cmdBufInfo = vks::initializers::commandBufferBeginInfo();
-
-		for (int32_t i = 0; i < drawCmdBuffers.size(); ++i)
-		{
-			VK_CHECK_RESULT(vkBeginCommandBuffer(drawCmdBuffers[i], &cmdBufInfo));
-
-			// With dynamic rendering there are no subpass dependencies, so we need to take care of proper layout transitions by using barriers
-			// This set of barriers prepares the color and depth images for output
-			vks::tools::insertImageMemoryBarrier(
-				drawCmdBuffers[i],
-				renderImage.image,
-				0,
-				VK_ACCESS_COLOR_ATTACHMENT_READ_BIT | VK_ACCESS_COLOR_ATTACHMENT_WRITE_BIT,
-				VK_IMAGE_LAYOUT_UNDEFINED,
-				VK_IMAGE_LAYOUT_GENERAL,
-				VK_PIPELINE_STAGE_TOP_OF_PIPE_BIT,
-				VK_PIPELINE_STAGE_COLOR_ATTACHMENT_OUTPUT_BIT,
-				VkImageSubresourceRange{ VK_IMAGE_ASPECT_COLOR_BIT, 0, 1, 0, 1 });
-			vks::tools::insertImageMemoryBarrier(
-				drawCmdBuffers[i],
-				depthStencil.image,
-				0,
-				VK_ACCESS_DEPTH_STENCIL_ATTACHMENT_WRITE_BIT,
-				VK_IMAGE_LAYOUT_UNDEFINED,
-				VK_IMAGE_LAYOUT_DEPTH_STENCIL_ATTACHMENT_OPTIMAL,
-				VK_PIPELINE_STAGE_EARLY_FRAGMENT_TESTS_BIT | VK_PIPELINE_STAGE_LATE_FRAGMENT_TESTS_BIT,
-				VK_PIPELINE_STAGE_EARLY_FRAGMENT_TESTS_BIT | VK_PIPELINE_STAGE_LATE_FRAGMENT_TESTS_BIT,
-				VkImageSubresourceRange{ VK_IMAGE_ASPECT_DEPTH_BIT | VK_IMAGE_ASPECT_STENCIL_BIT, 0, 1, 0, 1 });
-
-			// New structures are used to define the attachments used in dynamic rendering
-			VkRenderingAttachmentInfoKHR colorAttachment{};
-			colorAttachment.sType = VK_STRUCTURE_TYPE_RENDERING_ATTACHMENT_INFO_KHR;
-			colorAttachment.imageLayout = VK_IMAGE_LAYOUT_COLOR_ATTACHMENT_OPTIMAL;
-			colorAttachment.loadOp = VK_ATTACHMENT_LOAD_OP_CLEAR;
-			colorAttachment.storeOp = VK_ATTACHMENT_STORE_OP_STORE;
-			colorAttachment.clearValue.color = { 0.0f,0.0f,0.0f,0.0f };
-			// When multi sampling is used, we use intermediate images to render and resolve to the swap chain images
-			colorAttachment.imageView = renderImage.view;
-			colorAttachment.resolveMode = VK_RESOLVE_MODE_AVERAGE_BIT;
-			colorAttachment.resolveImageView = swapChain.imageViews[i];
-			colorAttachment.resolveImageLayout = VK_IMAGE_LAYOUT_GENERAL;
-
-			// A single depth stencil attachment info can be used, but they can also be specified separately.
-			// When both are specified separately, the only requirement is that the image view is identical.			
-			VkRenderingAttachmentInfoKHR depthStencilAttachment{};
-			depthStencilAttachment.sType = VK_STRUCTURE_TYPE_RENDERING_ATTACHMENT_INFO_KHR;
-			depthStencilAttachment.imageView = depthStencil.view;
-			depthStencilAttachment.imageLayout = VK_IMAGE_LAYOUT_DEPTH_STENCIL_ATTACHMENT_OPTIMAL;
-			depthStencilAttachment.loadOp = VK_ATTACHMENT_LOAD_OP_CLEAR;
-			depthStencilAttachment.storeOp = VK_ATTACHMENT_STORE_OP_STORE;
-			depthStencilAttachment.clearValue.depthStencil = { 1.0f,  0 };
-
-			VkRenderingInfoKHR renderingInfo{};
-			renderingInfo.sType = VK_STRUCTURE_TYPE_RENDERING_INFO_KHR;
-			renderingInfo.renderArea = { 0, 0, width, height };
-			renderingInfo.layerCount = 1;
-			renderingInfo.colorAttachmentCount = 1;
-			renderingInfo.pColorAttachments = &colorAttachment;
-			renderingInfo.pDepthAttachment = &depthStencilAttachment;
-			renderingInfo.pStencilAttachment = &depthStencilAttachment;
-
-			// Begin dynamic rendering
-			vkCmdBeginRenderingKHR(drawCmdBuffers[i], &renderingInfo);
-
-			VkViewport viewport = vks::initializers::viewport((float)width, (float)height, 0.0f, 1.0f);
-			vkCmdSetViewport(drawCmdBuffers[i], 0, 1, &viewport);
-
-			VkRect2D scissor = vks::initializers::rect2D(width, height, 0, 0);
-			vkCmdSetScissor(drawCmdBuffers[i], 0, 1, &scissor);
-
-			vkCmdBindDescriptorSets(drawCmdBuffers[i], VK_PIPELINE_BIND_POINT_GRAPHICS, pipelineLayout, 0, 1, &descriptorSet, 0, nullptr);
-			vkCmdBindPipeline(drawCmdBuffers[i], VK_PIPELINE_BIND_POINT_GRAPHICS, pipeline);
-
-			model.draw(drawCmdBuffers[i], vkglTF::RenderFlags::BindImages, pipelineLayout);
-			
-			drawUI(drawCmdBuffers[i]);
-
-			// End dynamic rendering
-			vkCmdEndRenderingKHR(drawCmdBuffers[i]);
-
-			// This set of barriers prepares the color image for presentation, we don't need to care for the depth image
-			vks::tools::insertImageMemoryBarrier(
-				drawCmdBuffers[i],
-				swapChain.images[i],
-				VK_ACCESS_COLOR_ATTACHMENT_WRITE_BIT,
-				0,
-				VK_IMAGE_LAYOUT_GENERAL,
-				VK_IMAGE_LAYOUT_PRESENT_SRC_KHR,
-				VK_PIPELINE_STAGE_COLOR_ATTACHMENT_OUTPUT_BIT,
-				VK_PIPELINE_STAGE_BOTTOM_OF_PIPE_BIT,
-				VkImageSubresourceRange{ VK_IMAGE_ASPECT_COLOR_BIT, 0, 1, 0, 1 });
-
-			VK_CHECK_RESULT(vkEndCommandBuffer(drawCmdBuffers[i]));
-		}
-	}
-
->>>>>>> 32206910
 	void setupDescriptors()
 	{	
 		// Pool
@@ -479,7 +378,7 @@
 			swapChain.images[currentImageIndex],
 			VK_ACCESS_COLOR_ATTACHMENT_WRITE_BIT,
 			0,
-			VK_IMAGE_LAYOUT_UNDEFINED,
+			VK_IMAGE_LAYOUT_GENERAL,
 			VK_IMAGE_LAYOUT_PRESENT_SRC_KHR,
 			VK_PIPELINE_STAGE_COLOR_ATTACHMENT_OUTPUT_BIT,
 			VK_PIPELINE_STAGE_BOTTOM_OF_PIPE_BIT,
